--- conflicted
+++ resolved
@@ -580,9 +580,7 @@
             }
         }
     }
-<<<<<<< HEAD
-
-    //launch(commands_to_send, user_id, env, log_path);
+
     match tx.send(commands_to_send).await {
         Ok(_) => {}
         Err(e) => {
@@ -655,11 +653,4 @@
     }
     log::trace!("Environment Refreshed");
     Ok(environ::Env::construct(uname, Some(&result)))
-=======
-    if let Err(e) = socket_write(&command, socket_path.to_path_buf()) {
-        log::error!("Failed to send command to swhks through IPC.");
-        log::error!("Please make sure that swhks is running.");
-        log::error!("Err: {:#?}", e)
-    };
->>>>>>> f2bee301
 }